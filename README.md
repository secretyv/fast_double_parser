--- conflicted
+++ resolved
@@ -62,7 +62,6 @@
 
 (configuration: Apple clang version 11.0.0, I7-7700K)
 
-<<<<<<< HEAD
 We expect string numbers to follow [RFC 7159](https://tools.ietf.org/html/rfc7159). In particular,
 the parser will reject overly large values that would not fit in binary64. It will not produce
 NaN or infinite values. It will refuse to parse `001` or `0.` as these are invalid number strings as
@@ -71,8 +70,7 @@
 
 The parsing is locale-independent. E.g., it will parse 0.5 as 1/2, but it will not parse 0,5 as
 1/2 even if you are under a French system.
-=======
->>>>>>> b97a5898
+
 
 ## Requirements
 
